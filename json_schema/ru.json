{
  "$defs": {
    "Sound": {
      "additionalProperties": false,
      "properties": {
        "audio": {
          "anyOf": [
            {
              "type": "string"
            },
            {
              "type": "null"
            }
          ],
          "default": null,
          "description": "Audio file name",
          "title": "Audio"
        },
        "flac_url": {
          "anyOf": [
            {
              "type": "string"
            },
            {
              "type": "null"
            }
          ],
          "default": null,
          "title": "Flac Url"
        },
        "homophones": {
          "anyOf": [
            {
              "items": {
                "type": "string"
              },
              "type": "array"
            },
            {
              "type": "null"
            }
          ],
          "default": [],
          "description": "Words with same pronunciation",
          "title": "Homophones"
        },
        "ipa": {
          "anyOf": [
            {
              "type": "string"
            },
            {
              "type": "null"
            }
          ],
          "default": null,
          "description": "International Phonetic Alphabet",
          "title": "Ipa"
        },
        "mp3_url": {
          "anyOf": [
            {
              "type": "string"
            },
            {
              "type": "null"
            }
          ],
          "default": null,
          "title": "Mp3 Url"
        },
        "oga_url": {
          "anyOf": [
            {
              "type": "string"
            },
            {
              "type": "null"
            }
          ],
          "default": null,
          "title": "Oga Url"
        },
        "ogg_url": {
          "anyOf": [
            {
              "type": "string"
            },
            {
              "type": "null"
            }
          ],
          "default": null,
          "title": "Ogg Url"
        },
        "tags": {
          "anyOf": [
            {
              "items": {
                "type": "string"
              },
              "type": "array"
            },
            {
              "type": "null"
            }
          ],
          "default": [],
          "description": "Specifying the variant of the pronunciation",
          "title": "Tags"
        },
        "wav_url": {
          "anyOf": [
            {
              "type": "string"
            },
            {
              "type": "null"
            }
          ],
          "default": null,
          "title": "Wav Url"
        }
      },
      "title": "Sound",
      "type": "object"
    }
  },
  "$id": "https://kaikki.org/ru.json",
  "$schema": "https://json-schema.org/draft/2020-12/schema",
  "additionalProperties": false,
<<<<<<< HEAD
  "description": "WordEntry is a dictionary containing lexical information of a single\nword extracted from Wiktionary with wiktextract.",
=======
  "description": "WordEntry is a dictionary containing lexical information of a single word extracted from Wiktionary with wiktextract.",
>>>>>>> b1bdb9bc
  "properties": {
    "categories": {
      "default": [],
      "description": "list of non-disambiguated categories for the word",
      "items": {
        "type": "string"
      },
      "title": "Categories",
      "type": "array"
    },
    "lang_code": {
      "description": "Wiktionary language code",
      "examples": [
        "ru"
      ],
      "title": "Lang Code",
      "type": "string"
    },
    "lang_name": {
      "description": "Localized language name of the word",
      "examples": [
        "Русский"
      ],
      "title": "Lang Name",
      "type": "string"
    },
    "pos": {
      "default": null,
      "description": "Part of speech type",
      "title": "Pos",
      "type": "string"
    },
    "pos_title": {
      "default": null,
      "description": "Original POS title",
      "title": "Pos Title",
      "type": "string"
    },
    "sounds": {
      "anyOf": [
        {
          "items": {
            "$ref": "#/$defs/Sound"
          },
          "type": "array"
        },
        {
          "type": "null"
        }
      ],
      "default": [],
      "title": "Sounds"
    },
    "word": {
      "description": "word string",
      "title": "Word",
      "type": "string"
    }
  },
  "required": [
    "word",
    "lang_code",
    "lang_name"
  ],
  "title": "Russian Wiktionary",
  "type": "object"
}<|MERGE_RESOLUTION|>--- conflicted
+++ resolved
@@ -129,11 +129,7 @@
   "$id": "https://kaikki.org/ru.json",
   "$schema": "https://json-schema.org/draft/2020-12/schema",
   "additionalProperties": false,
-<<<<<<< HEAD
-  "description": "WordEntry is a dictionary containing lexical information of a single\nword extracted from Wiktionary with wiktextract.",
-=======
   "description": "WordEntry is a dictionary containing lexical information of a single word extracted from Wiktionary with wiktextract.",
->>>>>>> b1bdb9bc
   "properties": {
     "categories": {
       "default": [],
