--- conflicted
+++ resolved
@@ -92,25 +92,6 @@
 """Includes contractions, Ancient Greek articles etc."""
 
 
-<<<<<<< HEAD
-def translate_raw_tags(data: WordEntry) -> None:
-    # Leaves raw_tags untouched
-
-    for form in data.forms:
-        form_tags: list[str] = []
-
-        for raw_tag in form.raw_tags:
-            clean_raw_tag = raw_tag.replace("\n", " ").lower()
-            tags = base_tag_map.get(clean_raw_tag)
-            if tags is not None:
-                form_tags.extend(tags)
-
-        unique_tags = sorted(set(form_tags))
-        form.tags.extend(unique_tags)
-
-
-=======
->>>>>>> 85a25100
 def process_inflection_section(
     wxr: WiktextractContext, data: WordEntry, snode: WikiNode
 ) -> None:
